--- conflicted
+++ resolved
@@ -4,9 +4,9 @@
  
 <img src='example_data/figures/surfaxe_header_v2.png' alt='surfaxe logo header' width='600'/>
 
-Calculating the surface properties of crystals from first principles typically introduces several extra parameters including slab thickness, vacuum size, Miller index, surface termination and more. 
+Calculating the surface properties of crystals from first principles typically introduces several extra parameters including slab thickness, vacuum size, Miller index, surface termination and more.
 These factors all influence key properties of interest, making it a challenge to carry out simulations repeatably and draw reliable conclusions.
-Surfaxe is a Python package for automating and simplifying density functional theory (DFT) calculations of surface properties, as well as providing analytical tools for bulk and surface calculations. 
+Surfaxe is a Python package for automating and simplifying density functional theory (DFT) calculations of surface properties, as well as providing analytical tools for bulk and surface calculations.
 
 The code is organised according to the best-practice workflow below:
 
@@ -129,7 +129,7 @@
 
 Unit tests are in the `tests` directory and can be run from the top directory using `pytest`. Please run these tests whenever submitting bug fix pull requests and include new tests for new features as appropriate.
 
-We also use CI build and testing using [GitHub Actions](https://github.com/SMTG-UCL/surfaxe/actions). 
+We also use CI build and testing using [GitHub Actions](https://github.com/SMTG-UCL/surfaxe/actions).
 
 ## License and how to cite
 
@@ -141,11 +141,7 @@
 
 ## Detailed requirements
 
-<<<<<<< HEAD
-Surfaxe is compatible with Python 3.7+ and requires the following packages:
-=======
 Surfaxe is compatible with python 3.7+ and requires the following packages:
->>>>>>> 8d1f11dd
 
 * [Pymatgen](https://pymatgen.org/)
 * [Pandas](https://pandas.pydata.org/)
@@ -156,16 +152,6 @@
 
 List of contributors:
 
-<<<<<<< HEAD
-- Katarina Brlec (@brlec)
-- Daniel Davies (@dandavies99)
-- David Scanlon (@scanlond)
-
-Acknowledgements:
-
-- Surfaxe has benefited from useful discussions with Adam Jackson (@ajjackson), Seán Kavanagh (@kavanase), Graeme Watson (@wantsong), Luisa Herring-Rodriguez (@zccalgh), Christopher Savory (@cnsavory), Bonan Zhu (@zhubonan) and Maud Einhorn (@maudeinhorn). 
-- Thanks to Keith Butler (@keeeto) for providing a starting point and validation examples for calculating the planar average electrostatic potential via the [macrodensity](https://github.com/WMD-group/MacroDensity) package.  
-=======
 * Katarina Brlec (@brlec)
 * Daniel Davies (@dandavies99)
 * David Scanlon (@scanlond)
@@ -174,5 +160,4 @@
 
 * Surfaxe has benefited from useful discussions with Adam Jackson (@ajjackson), Seán Kavanagh (@kavanase), Graeme Watson (@wantsong), Luisa Herring-Rodriguez (@zccalgh), Christopher Savory (@cnsavory), Bonan Zhu (@zhubonan) and Maud Einhorn (@maudeinhorn).
 * Thanks to Keith Butler (@keeeto) for providing a starting point and validation examples for calculating the planar average electrostatic potential via the [macrodensity](https://github.com/WMD-group/MacroDensity) package.
-* We thank @eihernan, @pzarabadip and @danielskatz for taking the time to review the code and offering valuable suggestions for improvements.
->>>>>>> 8d1f11dd
+* We thank @eihernan, @pzarabadip and @danielskatz for taking the time to review the code and offering valuable suggestions for improvements.