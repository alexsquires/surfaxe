--- conflicted
+++ resolved
@@ -111,23 +111,15 @@
                     cd = _load_config_dict(config_dict)
                     vis = DictSet(slab['slab'], cd, **save_slabs_kwargs)
                     vis.write_input(
-<<<<<<< HEAD
-                        r'{}/{}/{}_{}_{}'.format(bulk_name, slab['hkl'], 
-                        slab['slab_thickness'], 
-                        slab['vac_thickness'],
-                        slab['slab_index'])
-=======
                         r'{}/{}/{}_{}_{}'.format(bulk_name, 
                             slab['hkl'], 
                             slab['slab_thickness'], 
                             slab['vac_thickness'],
                             slab['slab_index'])
->>>>>>> d2b760f3
                         )
                 # only make the folders with structure files in them
                 else: 
                     slab['slab'].to(fmt=fmt,
-<<<<<<< HEAD
                         filename=r'{}/{}/{}_{}_{}/{}'.format(bulk_name, 
                         slab['hkl'],
                         slab['slab_thickness'], 
@@ -136,17 +128,6 @@
                     warnings.formatwarning = _custom_formatwarning
                     warnings.warn('POTCAR directory not set up in pymatgen, only ' 
                     'POSCARs were generated ')
-=======
-                filename=r'{}/{}/{}_{}_{}/{}'.format(bulk_name, 
-                    slab['hkl'],
-                    slab['slab_thickness'], 
-                    slab['vac_thickness'], 
-                    slab['slab_index'], 
-                    name))
-                warnings.formatwarning = _custom_formatwarning
-                warnings.warn('POTCAR directory not set up in pymatgen, only ' 
-                'POSCARs were generated ')
->>>>>>> d2b760f3
 
             # Just makes the folders with structure files in them
             else:
@@ -365,14 +346,9 @@
         warnings.formatwarning = _custom_formatwarning
         warnings.warn('Data not supplied')
 
-<<<<<<< HEAD
-    if colors==None or len(colors)<2:
-        colors = ['#FE8995', '#9A323C']
-=======
     if colors==None: 
         colors = ['#FE8995', '#E6505F']
 
->>>>>>> d2b760f3
     # Plot both planar and macroscopic, save figure
     fig, ax = plt.subplots(1,1, dpi=dpi, figsize=(width, height))
     ax.plot(df['planar'], label='Planar', c=colors[0])
@@ -383,254 +359,6 @@
     plt.ylabel('Potential / eV')
     fig.savefig(plt_fname, facecolor='w', bbox_inches='tight')
 
-<<<<<<< HEAD
-def plot_surfen(df, joules=True, time_taken=True, colors=None, dpi=300, width=6,
-height=5, heatmap=False, cmap='Wistia',  plt_fname='surface_energy.png'):
-    """
-    Plots the surface energy for all terminations. Based on surfaxe.convergence
-    parse_fols.
-
-    Args:
-        df (pandas DataFrame): DataFrame from `parse_fols`, or any other
-            Dataframe with headings 'slab_thickness', 'vac_thickness',
-            'surface_energy', 'time_taken', 'index'.
-        joules (`bool`, optional): Whether to plot energy in J/m^2.
-            Defaults to True, if False plots energy in eV/Å^2
-        time_taken (bool`, optional): Show the time taken for calculation to
-            finish on the figure. Defaults to True.
-        colors (`list`, optional): A list of colours for plots of different
-            vacuum thicknesses. Defaults to ``None``, which defaults to
-            surfaxe base style.
-        dpi (`int`, optional): Dots per inch. Defaults to 300.
-        width (`float`, optional): Width of figure in inches. Defaults to ``6``.
-        height (`float`, optional): Height of figure in inches. Defaults to
-            ``5``.
-        heatmap (`bool`, optional): If True plots a heatmap of surface energies.
-            Defaults to False.
-        cmap (`str`, optional): Matplotlib colourmap. Defaults to 'Wistia'
-        plt_fname (`str`, optional): The name of the plot. Defaults to
-            ``surface_energy.png``.
-
-    Returns:
-        None, saves surface_energy.png to file
-    """
-
-    indices, vals, times, dfs, dfs_times = ([] for i in range(5))
-
-    # If plotting
-    energy = 'surface_energy'
-    unit = 'Surface energy / J m$^{-2}$'
-    if not joules:
-        energy = 'surface_energy_ev'
-        unit = 'Surface energy / eV Å$^{-2}$'
-
-    # Group the values by termination slab index, create df for time and
-    # energy values. Converts the energy and time values to np arrays for
-    # plotting
-    for group in df.groupby('slab_index'):
-        df2 = group[1].pivot('slab_thickness', 'vac_thickness', energy)
-        df3 = group[1].pivot('slab_thickness', 'vac_thickness', 'time_taken')
-        indices.append(group[0])
-        vals.append(df2.to_numpy())
-        times.append(df3.to_numpy())
-        dfs.append(df2)
-        dfs_times.append(df3)
-
-    if heatmap:
-        # Plotting has to be separated into plotting for one and more than one
-        # indices mpl won't let you index axes if there's only one set
-        if len(indices) == 1:
-            fig, ax = plt.subplots(1,1, dpi=dpi, figsize=(width, height))
-
-            for (index, val, time, df) in zip(indices, vals, times, dfs):
-                ax.set_yticks(list(range(len(df.index))))
-                ax.set_ylabel('Slab thickness / Å')
-                ax.set_xticks(list(range(len(df.columns))))
-                ax.set_xticklabels(df.columns)
-                ax.set_xlabel('Vacuum thickness / Å')
-                divider = make_axes_locatable(ax)
-                cax = divider.append_axes("right", size="5%", pad=0.2)
-                im = ax.imshow(val, cmap=cmap)
-                cbar = fig.colorbar(im, cax=cax, orientation='vertical')
-                cbar.set_label(unit)
-                ax.invert_yaxis()
-
-            # Add the surface energy value labels to the plot - the for loops
-            # are needed in this order and they can't be zipped because this
-            # is the only way they display the values correctly
-            for df in dfs:
-                for j in range(len(df.index)):
-                    for k in range(len(df.columns)):
-                        for val in vals:
-                            ax.text(k, j, f"{val[j, k]: .3f}", ha="center",
-                                            va="bottom", color="black")
-
-            # Add the time taken labels to the plot
-            if time_taken:
-                for df in dfs:
-                    for j in range(len(df.index)):
-                        for k in range(len(df.columns)):
-                            for time in times:
-                                ax.text(k, j, (f"{time[j, k]: .0f}"+' s'),
-                                ha="center", va="top", color="black")
-
-        # Plotting for multiple indices
-        else:
-            fig, ax = plt.subplots(ncols=len(indices), dpi=dpi,
-            figsize=(width, height))
-
-            # Iterate through the values for plotting, create each plot on a
-            # separate ax, add the colourbar to each ax
-            for i, (index, val, time, df) in enumerate(zip(indices, vals, times, dfs)):
-                ax[i].set_title('{}'.format(index))
-                ax[i].set_yticks(list(range(len(df.index))))
-                ax[i].set_yticklabels(df.index)
-                ax[i].set_ylabel('Slab thickness / Å')
-                ax[i].set_xticks(list(range(len(df.columns))))
-                ax[i].set_xticklabels(df.columns)
-                ax[i].set_xlabel('Vacuum thickness / Å')
-                im = ax[i].imshow(val, cmap=cmap)
-                divider = make_axes_locatable(ax[i])
-                cax = divider.append_axes("right", size="5%", pad=0.2)
-                cbar = plt.colorbar(im, cax=cax)
-                cbar.set_label(unit)
-                ax[i].invert_yaxis()
-            fig.tight_layout()
-
-            # Add the surface energy value labels to the plot
-            for df in dfs:
-                for j in range(len(df.index)):
-                    for k in range(len(df.columns)):
-                        for i, val in enumerate(vals):
-                            ax[i].text(k, j, f"{val[j, k]: .3f}", ha="center",
-                                            va="bottom", color="black")
-
-            # Add the time taken labels to the plot
-            if time_taken:
-                for df in dfs:
-                    for j in range(len(df.index)):
-                        for k in range(len(df.columns)):
-                            for i, time in enumerate(times):
-                                ax[i].text(k, j, (f"{time[j, k]: .0f}"+' s'),
-                                ha="center", va="top", color="black")
-    # Line plots
-    else:
-        # Make the colour cycler with custom colours
-        if colors is None:
-            custom_cycler = (cycler(color=['#FE8995','#FE7B88','#E6505F',
-                '#CC4755','#9A323C','#802D35','#64232A', '#40161A']))
-        else:
-            custom_cycler = (cycler(color=colors))
-
-        # Get the number of subplots
-        nrows = len(indices)
-        ncols = 1
-        if time_taken:
-            ncols = 2
-
-        # Plot only the surface energy for the only termination present
-        if nrows==1 and ncols==1:
-            fig, ax = plt.subplots(1,1, dpi=dpi, figsize=(width, height))
-            for index, val, time, df in zip(indices, vals, times, dfs):
-                ax.set_prop_cycle(custom_cycler)
-                ax.set_xticks(list(range(len(df.index))))
-                ax.set_xticklabels(df.index)
-                ax.set_xlabel('Slab thickness / Å')
-                ax.set_ylabel(unit)
-                ax.plot(val, marker='x')
-                ax.legend(df.columns, title='Vacuum / Å')
-
-        # Plot surface energy and time taken for the only termination present
-        elif nrows==1 and ncols==2:
-            fig, ax = plt.subplots(1, 2, dpi=dpi, figsize=(width, height))
-            for index, val, time, df in zip(indices, vals, times, dfs):
-                ax[0].set_prop_cycle(custom_cycler)
-                ax[0].set_xticks(list(range(len(df.index))))
-                ax[0].set_xticklabels(df.index)
-                ax[0].set_xlabel('Slab thickness / Å')
-                ax[0].set_ylabel(unit)
-                ax[0].plot(val, marker='x')
-                ax[0].legend(df.columns, title='Vacuum / Å')
-
-                ax[1].set_prop_cycle(custom_cycler)
-                ax[1].set_xticks(list(range(len(df.index))))
-                ax[1].set_xticklabels(df.index)
-                ax[1].set_xlabel('Slab thickness / Å')
-                ax[1].set_ylabel('Time taken / s')
-                ax[1].plot(time, marker='x')
-                ax[1].legend(df.columns, title='Vacuum / Å')
-                plt.tight_layout()
-
-        # Plot surface energies and or times taken for different terminations
-        else:
-            fig, ax = plt.subplots(nrows=nrows,ncols=ncols, dpi=dpi,
-            figsize=(width, height))
-            for i, (index, val, time, df) in enumerate(zip(indices, vals, times, dfs)):
-
-                # Separate plotting of times and energies, energies in the first
-                # column, times in the second. Annoyingly matplotlib doesn't
-                # like ax[i,0] if there isn't a second axis so need to separate
-                # it for time_taken True and False
-
-                if time_taken:
-                    ax[i,0].set_prop_cycle(custom_cycler)
-                    ax[i,0].set_xticks(list(range(len(df.index))))
-                    ax[i,0].set_xticklabels(df.index)
-                    ax[i,0].set_xlabel('Slab thickness / Å')
-                    ax[i,0].set_ylabel(unit)
-                    ax[i,0].plot(val, marker='x')
-                    ax[i,0].legend(df.columns, title='Vacuum / Å')
-                    ax[i,0].set_title('{}'.format(indices[i]))
-
-                    ax[i,1].set_prop_cycle(custom_cycler)
-                    ax[i,1].set_xticks(list(range(len(df.index))))
-                    ax[i,1].set_xticklabels(df.index)
-                    ax[i,1].set_xlabel('Slab thickness / Å')
-                    ax[i,1].set_ylabel('Time taken / s')
-                    ax[i,1].plot(time, marker='x')
-                    ax[i,1].legend(df.columns, title='Vacuum / Å')
-                    ax[i,1].set_title('{}'.format(indices[i]))
-
-                else:
-                    ax[i].set_prop_cycle(custom_cycler)
-                    ax[i].set_xticks(list(range(len(df.index))))
-                    ax[i].set_xticklabels(df.index)
-                    ax[i].set_xlabel('Slab thickness / Å')
-                    ax[i].set_ylabel(unit)
-                    ax[i].plot(val, marker='x')
-                    ax[i].legend(df.columns, title='Vacuum / Å')
-                    ax[i].set_title('{}'.format(indices[i]))
-
-            plt.tight_layout()
-
-    fig.savefig(plt_fname, bbox_inches='tight', facecolor='w')
-
-
-def plot_enatom(df, time_taken=True, colors=None, dpi=300, width=6, height=5,
-heatmap=False, cmap='Wistia', plt_fname='energy_per_atom.png'):
-    """
-    Plots the energy per atom for all terminations. Based on surfaxe.convergence
-    parse_fols.
-
-    Args:
-        df (pandas DataFrame): DataFrame from `parse_fols`, or any other
-            Dataframe with headings 'slab_thickness, 'vac_thickness',
-            'slab_per_atom', 'time_taken', 'index'.
-        time_taken (bool): Show the time taken for calculation to finish on the
-            figure. Defaults to True.
-        colors (`list`, optional): A list of colours for plots of different
-            vacuum thicknesses. Defaults to ``None``, which defaults to
-            surfaxe base style.
-        dpi (`int`, optional): Dots per inch. Defaults to 300.
-        width (`float`, optional): Width of figure in inches. Defaults to ``6``.
-        height (`float`, optional): Height of figure in inches. Defaults to
-            ``5``.
-        heatmap (`bool`, optional): If True plots a heatmap of surface energies.
-            Defaults to False.
-        cmap (`str`, optional): Matplotlib colourmap. Defaults to 'Wistia'
-        plt_fname (`str`, optional): The name of the plot. Defaults to
-            ``energy_per_atom.png``.
-=======
 def plot_surfen(df, colors=None, dpi=300, width=8, height=8, 
     plt_fname=None): 
     """
@@ -761,7 +489,6 @@
         plt_fname (`str`, optional): The name of the plot. Defaults to 
             ``energy_per_atom.png``. If name with no format suffix is supplied,  
             the format defaults to png.
->>>>>>> d2b760f3
 
     Returns:
         None, saves energy_per_atom.png
@@ -776,180 +503,6 @@
         indices.append(group[0])
         vals.append(df2.to_numpy())
         dfs.append(df2)
-<<<<<<< HEAD
-        dfs_times.append(df3)
-
-    # Plots the heatmap
-    if heatmap:
-        if len(indices) == 1:
-            fig, ax = plt.subplots(1,1, dpi=dpi, figsize=(width, height))
-
-            # Iterate through the values for plotting, create each plot on a
-            # separate ax, add the colourbar to each ax
-            for index, val, time, df in zip(indices, vals, times, dfs):
-                ax.set_yticks(list(range(len(df.index))))
-                ax.set_ylabel('Slab thickness / Å')
-                ax.set_xticks(list(range(len(df.columns))))
-                ax.set_xticklabels(df.columns)
-                ax.set_xlabel('Vacuum thickness / Å')
-                im = ax.imshow(val, cmap=cmap)
-                divider = make_axes_locatable(ax)
-                cax = divider.append_axes("right", size="5%", pad=0.2)
-                cbar = plt.colorbar(im, cax=cax)
-                cbar.set_label('Energy per atom / eV')
-                ax.invert_yaxis()
-
-            # Add the surface energy value labels to the plot, the for loop have
-            # to be in this order becuase it breaks the text if i and val are in
-            # the first loop, also j and k can't be zipped
-            for df in dfs:
-                for j in range(len(df.index)):
-                    for k in range(len(df.columns)):
-                        for val in vals:
-                            ax.text(k, j, f"{val[j, k]: .3f}", ha="center",
-                            va="bottom", color="black")
-
-            # Add the time taken labels to the plot, same loop comment as above
-            if time_taken:
-                for df in dfs:
-                    for j in range(len(df.index)):
-                        for k in range(len(df.columns)):
-                            for time in times:
-                                ax.text(k, j, (f"{time[j, k]: .0f}"+' s'),
-                                ha="center", va="top", color="black")
-
-        # Plotting for multiple indices
-        else:
-            fig, ax = plt.subplots(ncols=len(indices), dpi=dpi,
-            figsize=(width, height))
-
-            # Iterate through the values for plotting, create each plot on a
-            # separate ax, add the colourbar to each ax
-            for i, (index, val, time, df) in enumerate(zip(indices, vals, times, dfs)):
-                ax[i].set_title('{}'.format(index))
-                ax[i].set_yticks(list(range(len(df.index))))
-                ax[i].set_yticklabels(df.index)
-                ax[i].set_ylabel('Slab thickness / Å')
-                ax[i].set_xticks(list(range(len(df.columns))))
-                ax[i].set_xticklabels(df.columns)
-                ax[i].set_xlabel('Vacuum thickness / Å')
-                im = ax[i].imshow(val, cmap=cmap)
-                divider = make_axes_locatable(ax[i])
-                cax = divider.append_axes("right", size="5%", pad=0.2)
-                cbar = plt.colorbar(im, cax=cax)
-                cbar.set_label('Energy per atom / eV')
-                ax[i].invert_yaxis()
-            fig.tight_layout()
-
-            # Add the surface energy value labels to the plot, the for loop have
-            # to be in this order becuase it breaks the text if i and val are in
-            # the first loop, also j and k can't be zipped
-            for df in dfs:
-                for j in range(len(df.index)):
-                    for k in range(len(df.columns)):
-                        for i, val in enumerate(vals):
-                            ax[i].text(k, j, f"{val[j, k]: .3f}", ha="center",
-                            va="bottom", color="black")
-
-            # Add the time taken labels to the plot, same loop comment as above
-            if time_taken:
-                for df in dfs:
-                    for j in range(len(df.index)):
-                        for k in range(len(df.columns)):
-                            for i, time in enumerate(times):
-                                ax[i].text(k, j, (f"{time[j, k]: .0f}"+' s'),
-                                ha="center", va="top", color="black")
-
-    # Line plots
-    else:
-        # Get the number of subplots
-        nrows = len(indices)
-        ncols = 1
-        if time_taken:
-            ncols = 2
-
-        # Make the colour cycler with custom colours
-        if colors is None:
-            custom_cycler = (cycler(color=['#FE8995','#FE7B88','#E6505F',
-                '#CC4755','#9A323C','#802D35','#64232A', '#40161A']))
-        else:
-            custom_cycler = (cycler(color=colors))
-
-        # Plot only the energy per atom for the only termination present
-        if nrows==1 and ncols==1:
-            fig, ax = plt.subplots(1,1, dpi=dpi, figsize=(width, height))
-            for index, val, time, df in zip(indices, vals, times, dfs):
-                ax.set_prop_cycle(custom_cycler)
-                ax.set_xticks(list(range(len(df.index))))
-                ax.set_xticklabels(df.index)
-                ax.set_xlabel('Slab thickness / Å')
-                ax.set_ylabel('Energy per atom / eV')
-                ax.plot(val, marker='x')
-                ax.legend(df.columns, title='Vacuum / Å')
-
-        # Plot energy per atom and time taken for the only termination present
-        elif nrows==1 and ncols==2:
-            fig, ax = plt.subplots(1, 2, dpi=dpi, figsize=(width, height))
-            for index, val, time, df in zip(indices, vals, times, dfs):
-                ax[0].set_prop_cycle(custom_cycler)
-                ax[0].set_xticks(list(range(len(df.index))))
-                ax[0].set_xticklabels(df.index)
-                ax[0].set_xlabel('Slab thickness / Å')
-                ax[0].set_ylabel('Energy per atom / eV')
-                ax[0].plot(val, marker='x')
-                ax[0].legend(df.columns, title='Vacuum / Å')
-
-                ax[1].set_prop_cycle(custom_cycler)
-                ax[1].set_xticks(list(range(len(df.index))))
-                ax[1].set_xticklabels(df.index)
-                ax[1].set_xlabel('Slab thickness / Å')
-                ax[1].set_ylabel('Time taken / s')
-                ax[1].plot(time, marker='x')
-                ax[1].legend(df.columns, title='Vacuum / Å')
-                plt.tight_layout()
-
-        # Plot energy per atom and time taken for different terminations
-        else:
-            fig, ax = plt.subplots(nrows=nrows,ncols=ncols, dpi=dpi,
-            figsize=(width, height))
-            for i, (index, val, time, df) in enumerate(zip(indices, vals, times, dfs)):
-                # Separate plotting of times and energies, energies in the first
-                # column, times in the second. Annoyingly matplotlib doesn't
-                # like ax[i,0] if there isn't a second axis so need to separate
-                # it for time_taken True and False
-
-                if time_taken:
-                    ax[i,0].set_prop_cycle(custom_cycler)
-                    ax[i,0].set_xticks(list(range(len(df.index))))
-                    ax[i,0].set_xticklabels(df.index)
-                    ax[i,0].set_xlabel('Slab thickness / Å')
-                    ax[i,0].set_ylabel('Energy per atom / eV')
-                    ax[i,0].plot(val, marker='x')
-                    ax[i,0].legend(df.columns, title='Vacuum / Å')
-                    ax[i,0].set_title('{}'.format(indices[i]))
-
-                    ax[i,1].set_prop_cycle(custom_cycler)
-                    ax[i,1].set_xticks(list(range(len(df.index))))
-                    ax[i,1].set_xticklabels(df.index)
-                    ax[i,1].set_xlabel('Slab thickness/ Å')
-                    ax[i,1].set_ylabel('Time taken / s')
-                    ax[i,1].plot(time, marker='x')
-                    ax[i,1].legend(df.columns, title='Vacuum / Å')
-                    ax[i,1].set_title('{}'.format(indices[i]))
-
-                else:
-                    ax[i].set_prop_cycle(custom_cycler)
-                    ax[i].set_xticks(list(range(len(df.index))))
-                    ax[i].set_xticklabels(df.index)
-                    ax[i].set_xlabel('Slab thickness / Å')
-                    ax[i].set_ylabel('Energy per atom / eV')
-                    ax[i].plot(val, marker='x')
-                    ax[i].legend(df.columns, title='Vacuum / Å')
-                    ax[i].set_title('{}'.format(indices[i]))
-
-            plt.tight_layout()
-
-=======
     
     # Make the colour cycler with custom colours
     if colors is None:
@@ -984,5 +537,4 @@
             ax[i].legend(df.columns, title='Vacuum / Å')
             ax[i].set_title('{}'.format(index))
         
->>>>>>> d2b760f3
     fig.savefig(plt_fname, bbox_inches='tight', facecolor='w')